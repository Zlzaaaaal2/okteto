// Copyright 2022 The Okteto Authors
// Licensed under the Apache License, Version 2.0 (the "License");
// you may not use this file except in compliance with the License.
// You may obtain a copy of the License at
//
// http://www.apache.org/licenses/LICENSE-2.0
//
// Unless required by applicable law or agreed to in writing, software
// distributed under the License is distributed on an "AS IS" BASIS,
// WITHOUT WARRANTIES OR CONDITIONS OF ANY KIND, either express or implied.
// See the License for the specific language governing permissions and
// limitations under the License.

package deploy

import (
	"context"
	"errors"
	"fmt"
	"net/http"
	"net/url"
	"os"
	"os/signal"
	"reflect"
	"strings"
	"time"

	buildv2 "github.com/okteto/okteto/cmd/build/v2"
	contextCMD "github.com/okteto/okteto/cmd/context"
	"github.com/okteto/okteto/cmd/namespace"
	pipelineCMD "github.com/okteto/okteto/cmd/pipeline"
	stackCMD "github.com/okteto/okteto/cmd/stack"
	"github.com/okteto/okteto/cmd/utils"
	"github.com/okteto/okteto/cmd/utils/executor"
	"github.com/okteto/okteto/pkg/analytics"
	"github.com/okteto/okteto/pkg/cmd/pipeline"
	"github.com/okteto/okteto/pkg/cmd/stack"
	"github.com/okteto/okteto/pkg/config"
	oktetoErrors "github.com/okteto/okteto/pkg/errors"
	"github.com/okteto/okteto/pkg/k8s/kubeconfig"
	oktetoLog "github.com/okteto/okteto/pkg/log"
	"github.com/okteto/okteto/pkg/model"
	"github.com/okteto/okteto/pkg/okteto"
	"github.com/okteto/okteto/pkg/types"
	"github.com/spf13/cobra"
	giturls "github.com/whilp/git-urls"
	"k8s.io/client-go/rest"
)

const (
	headerUpgrade          = "Upgrade"
	succesfullyDeployedmsg = "Development environment '%s' successfully deployed"
)

var tempKubeConfigTemplate = "%s/.okteto/kubeconfig-%s-%d"

// Options options for deploy command
type Options struct {
	ManifestPath     string
	Name             string
	Namespace        string
	K8sContext       string
	Variables        []string
	Manifest         *model.Manifest
	Build            bool
	Dependencies     bool
	servicesToDeploy []string

	Repository string
	Branch     string
	Wait       bool
	Timeout    time.Duration

	ShowCTA bool
}

type kubeConfigHandler interface {
	Read() (*rest.Config, error)
	Modify(port int, sessionToken, destKubeconfigFile string) error
}

type proxyInterface interface {
	Start()
	Shutdown(ctx context.Context) error
	GetPort() int
	GetToken() string
	SetName(name string)
}

// DeployCommand defines the config for deploying an app
type DeployCommand struct {
	GetManifest func(path string) (*model.Manifest, error)

	Proxy              proxyInterface
	Kubeconfig         kubeConfigHandler
	Executor           executor.ManifestExecutor
	TempKubeconfigFile string
	K8sClientProvider  okteto.K8sClientProvider
	Builder            *buildv2.OktetoBuilder

	PipelineType model.Archetype
}

//Deploy deploys the okteto manifest
func Deploy(ctx context.Context) *cobra.Command {
	options := &Options{}

	cmd := &cobra.Command{
		Use:   "deploy [service...]",
		Short: "Execute the list of commands specified in the 'deploy' section of your okteto manifest",
		RunE: func(cmd *cobra.Command, args []string) error {
			if err := validateOptionVars(options.Variables); err != nil {
				return err
			}
			if err := setOptionVarsAsEnvs(options.Variables); err != nil {
				return err
			}

			// This is needed because the deploy command needs the original kubeconfig configuration even in the execution within another
			// deploy command. If not, we could be proxying a proxy and we would be applying the incorrect deployed-by label
			os.Setenv(model.OktetoSkipConfigCredentialsUpdate, "false")
			if options.ManifestPath != "" {
				workdir := utils.GetWorkdirFromManifestPath(options.ManifestPath)
				if err := os.Chdir(workdir); err != nil {
					return err
				}
				options.ManifestPath = utils.GetManifestPathFromWorkdir(options.ManifestPath, workdir)
			}
			if err := contextCMD.LoadManifestV2WithContext(ctx, options.Namespace, options.K8sContext, options.ManifestPath); err != nil {
				if err := contextCMD.NewContextCommand().Run(ctx, &contextCMD.ContextOptions{Namespace: options.Namespace}); err != nil {
					return err
				}
			}

			if okteto.IsOkteto() {
				create, err := utils.ShouldCreateNamespace(ctx, okteto.Context().Namespace)
				if err != nil {
					return err
				}
				if create {
					nsCmd, err := namespace.NewCommand()
					if err != nil {
						return err
					}
					nsCmd.Create(ctx, &namespace.CreateOptions{Namespace: okteto.Context().Namespace})
				}
			}

			cwd, err := os.Getwd()
			if err != nil {
				return fmt.Errorf("failed to get the current working directory: %w", err)
			}
			name := options.Name
			if options.Name == "" {
				name = utils.InferName(cwd)
				if err != nil {
					return fmt.Errorf("could not infer environment name")
				}
			}

			options.ShowCTA = oktetoLog.IsInteractive()
			options.servicesToDeploy = args

			kubeconfig := NewKubeConfig()

			proxy, err := NewProxy(kubeconfig)
			if err != nil {
				oktetoLog.Infof("could not configure local proxy: %s", err)
				return err
			}

			c := &DeployCommand{
				GetManifest:        model.GetManifestV2,
				Kubeconfig:         kubeconfig,
				Executor:           executor.NewExecutor(oktetoLog.GetOutputFormat()),
				Proxy:              proxy,
				TempKubeconfigFile: GetTempKubeConfigFile(name),
				K8sClientProvider:  okteto.NewK8sClientProvider(),
				Builder:            buildv2.NewBuilderFromScratch(),
			}
			startTime := time.Now()
			err = c.RunDeploy(ctx, options)

			deployType := "custom"
			hasDependencySection := false
			hasBuildSection := false
			if options.Manifest != nil {
				if options.Manifest.IsV2 &&
					options.Manifest.Deploy != nil &&
					options.Manifest.Deploy.ComposeSection != nil &&
					options.Manifest.Deploy.ComposeSection.ComposesInfo != nil {
					deployType = "compose"
				}

				hasDependencySection = options.Manifest.IsV2 && len(options.Manifest.Dependencies) > 0
				hasBuildSection = options.Manifest.IsV2 && len(options.Manifest.Build) > 0
			}

			analytics.TrackDeploy(analytics.TrackDeployMetadata{
				Success:                err == nil,
				IsOktetoRepo:           utils.IsOktetoRepo(),
				Duration:               time.Since(startTime),
				PipelineType:           c.PipelineType,
				DeployType:             deployType,
				IsPreview:              os.Getenv(model.OktetoCurrentDeployBelongsToPreview) == "true",
				HasDependenciesSection: hasDependencySection,
				HasBuildSection:        hasBuildSection,
			})

			return err
		},
	}

	cmd.Flags().StringVar(&options.Name, "name", "", "development environment name")
	cmd.Flags().StringVarP(&options.ManifestPath, "file", "f", "", "path to the okteto manifest file")
	cmd.Flags().StringVarP(&options.Namespace, "namespace", "n", "", "overwrites the namespace where the development environment is deployed")
	cmd.Flags().StringVarP(&options.K8sContext, "context", "c", "", "context where the development environment is deployed")
	cmd.Flags().StringArrayVarP(&options.Variables, "var", "v", []string{}, "set a variable (can be set more than once)")
	cmd.Flags().BoolVarP(&options.Build, "build", "", false, "force build of images when deploying the development environment")
	cmd.Flags().BoolVarP(&options.Dependencies, "dependencies", "", false, "deploy the dependencies from manifest")

	cmd.Flags().BoolVarP(&options.Wait, "wait", "w", false, "wait until the development environment is deployed (defaults to false)")
	cmd.Flags().DurationVarP(&options.Timeout, "timeout", "t", (5 * time.Minute), "the length of time to wait for completion, zero means never. Any other values should contain a corresponding time unit e.g. 1s, 2m, 3h ")

	return cmd
}

// RunDeploy runs the deploy sequence
func (dc *DeployCommand) RunDeploy(ctx context.Context, deployOptions *Options) error {
	cwd, err := os.Getwd()
	if err != nil {
		return fmt.Errorf("failed to get the current working directory: %w", err)
	}

	if err := addEnvVars(ctx, cwd); err != nil {
		return err
	}
	oktetoLog.Debugf("creating temporal kubeconfig file '%s'", dc.TempKubeconfigFile)
	if err := dc.Kubeconfig.Modify(dc.Proxy.GetPort(), dc.Proxy.GetToken(), dc.TempKubeconfigFile); err != nil {
		oktetoLog.Infof("could not create temporal kubeconfig %s", err)
		return err
	}
	oktetoLog.SetStage("Load manifest")
	deployOptions.Manifest, err = dc.GetManifest(deployOptions.ManifestPath)
	if err != nil {
		return err
	}
	oktetoLog.Debug("found okteto manifest")
	if deployOptions.Manifest.Deploy == nil {
		return oktetoErrors.ErrManifestFoundButNoDeployCommands
	}
	if len(deployOptions.servicesToDeploy) > 0 && deployOptions.Manifest.Deploy.ComposeSection == nil {
		return oktetoErrors.ErrDeployCantDeploySvcsIfNotCompose
	}

	setDeployOptionsValuesFromManifest(deployOptions, cwd)

	dc.Proxy.SetName(deployOptions.Name)
	oktetoLog.SetStage("")

	dc.PipelineType = deployOptions.Manifest.Type

	os.Setenv(model.OktetoNameEnvVar, deployOptions.Name)

	if deployOptions.Dependencies && !okteto.IsOkteto() {
		return fmt.Errorf("'dependencies' is only available in clusters managed by Okteto")
	}

	if deployOptions.Build {
		buildOptions := &types.BuildOptions{
			EnableStages: true,
			Manifest:     deployOptions.Manifest,
		}
		if err := dc.Builder.Build(ctx, buildOptions); err != nil {
			return err
		}
	} else {
		svcsToBuild, err := dc.Builder.GetServicesToBuild(ctx, deployOptions.Manifest)
		if err != nil {
			return err
		}
		if len(svcsToBuild) != 0 {
			buildOptions := &types.BuildOptions{
				CommandArgs:  svcsToBuild,
				EnableStages: true,
				Manifest:     deployOptions.Manifest,
			}
			if err := dc.Builder.Build(ctx, buildOptions); err != nil {
				return err
			}
		}
	}

	for depName, dep := range deployOptions.Manifest.Dependencies {
		oktetoLog.Information("Deploying dependency '%s'", depName)
		dep.Variables = append(dep.Variables, model.EnvVar{
			Name:  "OKTETO_ORIGIN",
			Value: "okteto-deploy",
		})
		pipOpts := &pipelineCMD.DeployOptions{
			Name:         depName,
			Repository:   dep.Repository,
			Branch:       dep.Branch,
			File:         dep.ManifestPath,
			Variables:    model.SerializeBuildArgs(dep.Variables),
			Wait:         dep.Wait,
			Timeout:      deployOptions.Timeout,
			SkipIfExists: !deployOptions.Dependencies,
		}
		if err := pipelineCMD.ExecuteDeployPipeline(ctx, pipOpts); err != nil {
			return err
		}
	}

	setDeployOptionsValuesFromManifest(deployOptions, cwd)
	oktetoLog.Debugf("starting server on %d", dc.Proxy.GetPort())
	dc.Proxy.Start()

	oktetoLog.AddToBuffer(oktetoLog.InfoLevel, "Deploying '%s'...", deployOptions.Name)
	data := &pipeline.CfgData{
		Name:       deployOptions.Name,
		Namespace:  deployOptions.Manifest.Namespace,
		Repository: os.Getenv(model.GithubRepositoryEnvVar),
		Branch:     os.Getenv(model.OktetoGitBranchEnvVar),
		Filename:   deployOptions.Manifest.Filename,
		Status:     pipeline.ProgressingStatus,
		Manifest:   deployOptions.Manifest.Manifest,
		Icon:       deployOptions.Manifest.Icon,
	}

	if !deployOptions.Manifest.IsV2 && deployOptions.Manifest.Type == model.StackType {
		data.Manifest = deployOptions.Manifest.Deploy.ComposeSection.Stack.Manifest
	}
	c, _, err := dc.K8sClientProvider.Provide(okteto.Context().Cfg)
	if err != nil {
		return err
	}
	cfg, err := pipeline.TranslateConfigMapAndDeploy(ctx, data, c)
	if err != nil {
		return err
	}

	defer dc.cleanUp(ctx)

	for _, variable := range deployOptions.Variables {
		value := strings.SplitN(variable, "=", 2)[1]
		if strings.TrimSpace(value) != "" {
			oktetoLog.AddMaskedWord(value)
		}
	}
	deployOptions.Variables = append(
		deployOptions.Variables,
		// Set KUBECONFIG environment variable as environment for the commands to be executed
		fmt.Sprintf("%s=%s", model.KubeConfigEnvVar, dc.TempKubeconfigFile),
		// Set OKTETO_WITHIN_DEPLOY_COMMAND_CONTEXT env variable, so all okteto commands ran inside this deploy
		// know they are running inside another okteto deploy
		fmt.Sprintf("%s=true", model.OktetoWithinDeployCommandContextEnvVar),
		// Set OKTETO_SKIP_CONFIG_CREDENTIALS_UPDATE env variable, so all the Okteto commands executed within this command execution
		// should not overwrite the server and the credentials in the kubeconfig
		fmt.Sprintf("%s=true", model.OktetoSkipConfigCredentialsUpdate),
		// Set OKTETO_DISABLE_SPINNER=true env variable, so all the Okteto commands disable spinner which leads to errors
		fmt.Sprintf("%s=true", model.OktetoDisableSpinnerEnvVar),
		// Set OKTETO_NAMESPACE=namespace-name env variable, so all the commandsruns on the same namespace
		fmt.Sprintf("%s=%s", model.OktetoNamespaceEnvVar, okteto.Context().Namespace),
	)
	oktetoLog.EnableMasking()
	err = dc.deploy(ctx, deployOptions)
	oktetoLog.DisableMasking()
	oktetoLog.SetStage("done")
	oktetoLog.AddToBuffer(oktetoLog.InfoLevel, "EOF")
	oktetoLog.SetStage("")

	if err != nil {
		err = oktetoErrors.UserError{
			E:    err,
			Hint: "Update the 'deploy' section of your okteto manifest and try again",
		}
		oktetoLog.AddToBuffer(oktetoLog.InfoLevel, err.Error())
		data.Status = pipeline.ErrorStatus
	} else {
		oktetoLog.SetStage("")
		hasDeployed, err := pipeline.HasDeployedSomething(ctx, deployOptions.Name, deployOptions.Manifest.Namespace, c)
		if err != nil {
			return err
		}
		if hasDeployed {
			if deployOptions.Wait {
				if err := dc.wait(ctx, deployOptions); err != nil {
					return err
				}
			}
			if !utils.LoadBoolean(model.OktetoWithinDeployCommandContextEnvVar) {
				if err := dc.showEndpoints(ctx, &EndpointsOptions{Name: deployOptions.Name}); err != nil {
					oktetoLog.Infof("could not retrieve endpoints: %s", err)
				}
			}
			if deployOptions.ShowCTA {
				oktetoLog.Success(succesfullyDeployedmsg, deployOptions.Name)
				if oktetoLog.IsInteractive() {
					oktetoLog.Information("Run 'okteto up' to activate your development container")
				}
			}
			if err := pipeline.AddDevAnnotations(ctx, deployOptions.Manifest, deployOptions.servicesToDeploy, c); err != nil {
				oktetoLog.Warning("could not add dev annotations due to: %s", err.Error())
			}
		}
		data.Status = pipeline.DeployedStatus
	}
	if err := pipeline.UpdateConfigMap(ctx, cfg, data, c); err != nil {
		return err
	}
	return err
}

func setDeployOptionsValuesFromManifest(deployOptions *Options, cwd string) {
	if deployOptions.Manifest.Context == "" {
		deployOptions.Manifest.Context = okteto.Context().Name
	}
	if deployOptions.Manifest.Namespace == "" {
		deployOptions.Manifest.Namespace = okteto.Context().Namespace
	}

	if deployOptions.Name == "" {
		if deployOptions.Manifest.Name != "" {
			deployOptions.Name = deployOptions.Manifest.Name
		} else {
			deployOptions.Name = utils.InferName(cwd)
		}

	} else {
		if deployOptions.Manifest != nil {
			deployOptions.Manifest.Name = deployOptions.Name
		}
		if deployOptions.Manifest.Deploy != nil && deployOptions.Manifest.Deploy.ComposeSection != nil && deployOptions.Manifest.Deploy.ComposeSection.Stack != nil {
			deployOptions.Manifest.Deploy.ComposeSection.Stack.Name = deployOptions.Name
		}
	}

	if deployOptions.Manifest.Deploy != nil && deployOptions.Manifest.Deploy.ComposeSection != nil && deployOptions.Manifest.Deploy.ComposeSection.Stack != nil {

		mergeServicesToDeployFromOptionsAndManifest(deployOptions)
		if len(deployOptions.servicesToDeploy) > 0 {
			servicesToDeploy := map[string]bool{}
			for _, service := range deployOptions.servicesToDeploy {
				servicesToDeploy[service] = true
			}

			onlyDeployEndpointsFromServicesToDeploy(deployOptions.Manifest.Deploy.ComposeSection.Stack.Endpoints, servicesToDeploy)

			onlyDeployVolumesFromServicesToDeploy(deployOptions.Manifest.Deploy.ComposeSection.Stack, servicesToDeploy)

		} else {
			deployOptions.servicesToDeploy = []string{}
			for service := range deployOptions.Manifest.Deploy.ComposeSection.Stack.Services {
				deployOptions.servicesToDeploy = append(deployOptions.servicesToDeploy, service)
			}
		}
	}

	if len(deployOptions.servicesToDeploy) == 0 {
		deployOptions.servicesToDeploy = []string{deployOptions.Name}
	}
}

func mergeServicesToDeployFromOptionsAndManifest(deployOptions *Options) {
	var manifestDeclaredServicesToDeploy []string
	for _, composeInfo := range deployOptions.Manifest.Deploy.ComposeSection.ComposesInfo {
		manifestDeclaredServicesToDeploy = append(manifestDeclaredServicesToDeploy, composeInfo.ServicesToDeploy...)
	}

	manifestDeclaredServicesToDeploySet := map[string]bool{}
	for _, service := range manifestDeclaredServicesToDeploy {
		manifestDeclaredServicesToDeploySet[service] = true
	}

	commandDeclaredServicesToDeploy := map[string]bool{}
	for _, service := range deployOptions.servicesToDeploy {
		commandDeclaredServicesToDeploy[service] = true
	}

	if reflect.DeepEqual(manifestDeclaredServicesToDeploySet, commandDeclaredServicesToDeploy) {
		return
	}

	if len(deployOptions.servicesToDeploy) > 0 && len(manifestDeclaredServicesToDeploy) > 0 {
		oktetoLog.Warning("overwriting manifest's `services to deploy` with command line arguments")
	}
	if len(deployOptions.servicesToDeploy) == 0 && len(manifestDeclaredServicesToDeploy) > 0 {
		deployOptions.servicesToDeploy = manifestDeclaredServicesToDeploy
	}
}

func onlyDeployEndpointsFromServicesToDeploy(endpoints model.EndpointSpec, servicesToDeploy map[string]bool) {
	for key, spec := range endpoints {
		newRules := []model.EndpointRule{}
		for _, rule := range spec.Rules {
			if servicesToDeploy[rule.Service] {
				newRules = append(newRules, rule)
			}
		}
		spec.Rules = newRules
		endpoints[key] = spec
	}
}

func onlyDeployVolumesFromServicesToDeploy(stack *model.Stack, servicesToDeploy map[string]bool) {

	volumesToDeploy := map[string]bool{}

	for serviceName, serviceSpec := range stack.Services {
		if servicesToDeploy[serviceName] {
			for _, volume := range serviceSpec.Volumes {
				if stack.Volumes[volume.LocalPath] != nil {
					volumesToDeploy[volume.LocalPath] = true
				}
			}
		}
	}

	for volume := range stack.Volumes {
		if !volumesToDeploy[volume] {
			delete(stack.Volumes, volume)
		}
	}
}

func (dc *DeployCommand) deploy(ctx context.Context, opts *Options) error {
	stopCmds := make(chan os.Signal, 1)
	signal.Notify(stopCmds, os.Interrupt)
	exit := make(chan error, 1)
	go func() {
		for _, command := range opts.Manifest.Deploy.Commands {
			oktetoLog.Information("Running %s", command.Name)
			oktetoLog.SetStage(command.Name)
			if err := dc.Executor.Execute(command, opts.Variables); err != nil {
				oktetoLog.AddToBuffer(oktetoLog.ErrorLevel, "error executing command '%s': %s", command.Name, err.Error())
				exit <- fmt.Errorf("error executing command '%s': %s", command.Name, err.Error())
				return
			}
			oktetoLog.SetStage("")
		}
		exit <- nil
	}()
	shouldExit := false
	for {
		select {
		case <-stopCmds:
			oktetoLog.Infof("CTRL+C received, starting shutdown sequence")
			sp := utils.NewSpinner("Shutting down...")
			sp.Start()
			defer sp.Stop()
			dc.Executor.CleanUp(errors.New("interrupt signal received"))
			return oktetoErrors.ErrIntSig
		case err := <-exit:
			if err != nil {
				return err
			}
			shouldExit = true
		}
		if shouldExit {
			break
		}
	}

	stopCompose := make(chan os.Signal, 1)
	signal.Notify(stopCompose, os.Interrupt)
	exitCompose := make(chan error, 1)

	go func() {
		if opts.Manifest.Deploy.ComposeSection != nil {
			oktetoLog.SetStage("Deploying compose")
			err := dc.deployStack(ctx, opts)
			exitCompose <- err
			return
		}
		exitCompose <- nil
	}()
	shouldExit = false
	for {
		select {
		case <-stopCmds:
			os.Unsetenv(model.OktetoDisableSpinnerEnvVar)
			oktetoLog.Infof("CTRL+C received, starting shutdown sequence")
			return oktetoErrors.ErrIntSig
		case err := <-exitCompose:
			if err != nil {
				return fmt.Errorf("Error deploying compose: %w", err)
			}
			shouldExit = true
		}
		if shouldExit {
			break
		}
	}
	return nil
}

func (dc *DeployCommand) deployStack(ctx context.Context, opts *Options) error {
	composeSectionInfo := opts.Manifest.Deploy.ComposeSection
	composeSectionInfo.Stack.Namespace = okteto.Context().Namespace
	var composeFiles []string
	for _, composeInfo := range composeSectionInfo.ComposesInfo {
		composeFiles = append(composeFiles, composeInfo.File)
	}
	stackOpts := &stack.StackDeployOptions{
		StackPaths:       composeFiles,
		ForceBuild:       false,
		Wait:             opts.Wait,
		Timeout:          opts.Timeout,
		ServicesToDeploy: opts.servicesToDeploy,
	}

	c, cfg, err := dc.K8sClientProvider.Provide(kubeconfig.Get([]string{dc.TempKubeconfigFile}))
	if err != nil {
		return err
	}
	stackCommand := stackCMD.DeployCommand{
		K8sClient:      c,
		Config:         cfg,
		IsInsideDeploy: true,
	}
	oktetoLog.Information("Deploying compose")
	return stackCommand.RunDeploy(ctx, composeSectionInfo.Stack, stackOpts)
}

func (dc *DeployCommand) cleanUp(ctx context.Context) {
	oktetoLog.Debugf("removing temporal kubeconfig file '%s'", dc.TempKubeconfigFile)
	if err := os.Remove(dc.TempKubeconfigFile); err != nil {
		oktetoLog.Infof("could not remove temporal kubeconfig file: %s", err)
	}

	oktetoLog.Debugf("stopping local server...")
	if err := dc.Proxy.Shutdown(ctx); err != nil {
		oktetoLog.Infof("could not stop local server: %s", err)
	}
}

func newProtocolTransport(clusterConfig *rest.Config, disableHTTP2 bool) (http.RoundTripper, error) {
	copiedConfig := &rest.Config{}
	*copiedConfig = *clusterConfig

	if disableHTTP2 {
		// According to https://pkg.go.dev/k8s.io/client-go/rest#TLSClientConfig, this is the way to disable HTTP/2
		copiedConfig.TLSClientConfig.NextProtos = []string{"http/1.1"}
	}

	return rest.TransportFor(copiedConfig)
}

func isSPDY(r *http.Request) bool {
	return strings.HasPrefix(strings.ToLower(r.Header.Get(headerUpgrade)), "spdy/")
}

//GetTempKubeConfigFile returns a where the temp kubeConfigFile should be stored
func GetTempKubeConfigFile(name string) string {
	return fmt.Sprintf(tempKubeConfigTemplate, config.GetUserHomeDir(), name, time.Now().UnixMilli())
}

func addEnvVars(ctx context.Context, cwd string) error {
	if os.Getenv(model.OktetoGitBranchEnvVar) == "" {
		branch, err := utils.GetBranch(ctx, cwd)
		if err != nil {
			oktetoLog.Infof("could not retrieve branch name: %s", err)
		}
		os.Setenv(model.OktetoGitBranchEnvVar, branch)
	}

	if os.Getenv(model.GithubRepositoryEnvVar) == "" {
		repo, err := model.GetRepositoryURL(cwd)
		if err != nil {
			oktetoLog.Infof("could not retrieve repo name: %s", err)
		}

		if repo != "" {
			repoHTTPS, err := switchSSHRepoToHTTPS(repo)
			if err != nil {
				return err
			}
			repo = repoHTTPS.String()
		}
		os.Setenv(model.GithubRepositoryEnvVar, repo)
	}

	if os.Getenv(model.OktetoGitCommitEnvVar) == "" {
		sha, err := utils.GetGitCommit(ctx, cwd)
		if err != nil {
			oktetoLog.Infof("could not retrieve sha: %s", err)
		}
		isClean, err := utils.IsCleanDirectory(ctx, cwd)
		if err != nil {
			oktetoLog.Infof("could not status: %s", err)
		}
		if !isClean {
			sha = utils.GetRandomSHA(ctx, cwd)
		}
		value := fmt.Sprintf("%s%s", model.OktetoGitCommitPrefix, sha)
		os.Setenv(model.OktetoGitCommitEnvVar, value)
	}
	if os.Getenv(model.OktetoRegistryURLEnvVar) == "" {
		os.Setenv(model.OktetoRegistryURLEnvVar, okteto.Context().Registry)
	}
	if os.Getenv(model.OktetoBuildkitHostURLEnvVar) == "" {
		os.Setenv(model.OktetoBuildkitHostURLEnvVar, okteto.Context().Builder)
	}
	return nil
}

func switchSSHRepoToHTTPS(repo string) (*url.URL, error) {
	repoURL, err := giturls.Parse(repo)
	if err != nil {
		return nil, err
	}
	if repoURL.Scheme == "ssh" {
		repoURL.Scheme = "https"
		repoURL.User = nil
		repoURL.Path = strings.TrimSuffix(repoURL.Path, ".git")
		return repoURL, nil
	}
	if repoURL.Scheme == "https" {
		return repoURL, nil
	}

	return nil, fmt.Errorf("could not detect repo protocol")
<<<<<<< HEAD
=======
}

func checkServicesToBuild(service string, manifest *model.Manifest, ch chan string) error {
	buildInfo := manifest.Build[service]
	isStack := manifest.Type == model.StackType
	if isStack && okteto.IsOkteto() && !registry.IsOktetoRegistry(buildInfo.Image) {
		buildInfo.Image = ""
	}
	opts := build.OptsFromManifest(service, buildInfo, &build.BuildOptions{})

	if build.ShouldOptimizeBuild(opts.Tag) {
		oktetoLog.Debug("found OKTETO_GIT_COMMIT, optimizing the build flow")
		if skipBuild, err := checkImageAtGlobalAndSetEnvs(service, opts); err != nil {
			return err
		} else if skipBuild {
			oktetoLog.Debugf("Skipping '%s' build. Image already exists at Okteto Registry", service)
			return nil
		}
	}

	imageWithDigest, err := registry.GetImageTagWithDigest(opts.Tag)
	if err == oktetoErrors.ErrNotFound {
		oktetoLog.Debug("image not found, building image")
		ch <- service
		return nil
	} else if err != nil {
		return fmt.Errorf("error checking image at registry %s: %v", opts.Tag, err)
	}
	oktetoLog.Debug("Skipping build for image for service")

	if err := SetManifestEnvVars(service, imageWithDigest); err != nil {
		return err
	}
	if manifest.Deploy != nil && manifest.Deploy.ComposeSection != nil && manifest.Deploy.ComposeSection.Stack != nil {
		stack := manifest.Deploy.ComposeSection.Stack
		if svc, ok := stack.Services[service]; ok && svc.Image == "" {
			stack.Services[service].Image = fmt.Sprintf("${OKTETO_BUILD_%s_IMAGE}", strings.ToUpper(strings.ReplaceAll(service, "-", "_")))
		}
	}
	return nil
}

func checkBuildFromManifest(ctx context.Context, manifest *model.Manifest) error {
	buildManifest := manifest.Build
	// check if images are at registry (global or dev) and set envs or send to build
	toBuild := make(chan string, len(buildManifest))
	g, _ := errgroup.WithContext(ctx)

	for service := range buildManifest {
		svc := service
		g.Go(func() error {
			return checkServicesToBuild(svc, manifest, toBuild)
		})
	}
	if err := g.Wait(); err != nil {
		return err
	}
	close(toBuild)

	if len(toBuild) == 0 {
		oktetoLog.Information("Images were already built. To rebuild your images run 'okteto build' or 'okteto deploy --build'")
		return nil
	}

	for svc := range toBuild {
		oktetoLog.Information("Building image for service '%s'...", svc)
		oktetoLog.Information("To rebuild your image manually run 'okteto build %s' or 'okteto deploy --build'", svc)
		if err := runBuildAndSetEnvs(ctx, svc, manifest); err != nil {
			return err
		}
	}

	return nil
>>>>>>> 5a4a6589
}<|MERGE_RESOLUTION|>--- conflicted
+++ resolved
@@ -721,80 +721,4 @@
 	}
 
 	return nil, fmt.Errorf("could not detect repo protocol")
-<<<<<<< HEAD
-=======
-}
-
-func checkServicesToBuild(service string, manifest *model.Manifest, ch chan string) error {
-	buildInfo := manifest.Build[service]
-	isStack := manifest.Type == model.StackType
-	if isStack && okteto.IsOkteto() && !registry.IsOktetoRegistry(buildInfo.Image) {
-		buildInfo.Image = ""
-	}
-	opts := build.OptsFromManifest(service, buildInfo, &build.BuildOptions{})
-
-	if build.ShouldOptimizeBuild(opts.Tag) {
-		oktetoLog.Debug("found OKTETO_GIT_COMMIT, optimizing the build flow")
-		if skipBuild, err := checkImageAtGlobalAndSetEnvs(service, opts); err != nil {
-			return err
-		} else if skipBuild {
-			oktetoLog.Debugf("Skipping '%s' build. Image already exists at Okteto Registry", service)
-			return nil
-		}
-	}
-
-	imageWithDigest, err := registry.GetImageTagWithDigest(opts.Tag)
-	if err == oktetoErrors.ErrNotFound {
-		oktetoLog.Debug("image not found, building image")
-		ch <- service
-		return nil
-	} else if err != nil {
-		return fmt.Errorf("error checking image at registry %s: %v", opts.Tag, err)
-	}
-	oktetoLog.Debug("Skipping build for image for service")
-
-	if err := SetManifestEnvVars(service, imageWithDigest); err != nil {
-		return err
-	}
-	if manifest.Deploy != nil && manifest.Deploy.ComposeSection != nil && manifest.Deploy.ComposeSection.Stack != nil {
-		stack := manifest.Deploy.ComposeSection.Stack
-		if svc, ok := stack.Services[service]; ok && svc.Image == "" {
-			stack.Services[service].Image = fmt.Sprintf("${OKTETO_BUILD_%s_IMAGE}", strings.ToUpper(strings.ReplaceAll(service, "-", "_")))
-		}
-	}
-	return nil
-}
-
-func checkBuildFromManifest(ctx context.Context, manifest *model.Manifest) error {
-	buildManifest := manifest.Build
-	// check if images are at registry (global or dev) and set envs or send to build
-	toBuild := make(chan string, len(buildManifest))
-	g, _ := errgroup.WithContext(ctx)
-
-	for service := range buildManifest {
-		svc := service
-		g.Go(func() error {
-			return checkServicesToBuild(svc, manifest, toBuild)
-		})
-	}
-	if err := g.Wait(); err != nil {
-		return err
-	}
-	close(toBuild)
-
-	if len(toBuild) == 0 {
-		oktetoLog.Information("Images were already built. To rebuild your images run 'okteto build' or 'okteto deploy --build'")
-		return nil
-	}
-
-	for svc := range toBuild {
-		oktetoLog.Information("Building image for service '%s'...", svc)
-		oktetoLog.Information("To rebuild your image manually run 'okteto build %s' or 'okteto deploy --build'", svc)
-		if err := runBuildAndSetEnvs(ctx, svc, manifest); err != nil {
-			return err
-		}
-	}
-
-	return nil
->>>>>>> 5a4a6589
 }