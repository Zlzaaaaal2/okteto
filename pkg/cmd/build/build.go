--- conflicted
+++ resolved
@@ -33,7 +33,6 @@
 	"github.com/pkg/errors"
 )
 
-<<<<<<< HEAD
 // OktetoBuilderInterface runs the build of an image
 type OktetoBuilderInterface interface {
 	Run(ctx context.Context, buildOptions *types.BuildOptions) error
@@ -45,23 +44,6 @@
 // OktetoRegistryInterface checks if an image is at the registry
 type OktetoRegistryInterface interface {
 	GetImageTagWithDigest(imageTag string) (string, error)
-=======
-//BuildOptions define the options available for build
-type BuildOptions struct {
-	BuildArgs     []string
-	CacheFrom     []string
-	File          string
-	NoCache       bool
-	OutputMode    string
-	Path          string
-	Secrets       []string
-	Tag           string
-	Target        string
-	Namespace     string
-	BuildToGlobal bool
-	K8sContext    string
-	ExportCache   string
->>>>>>> c8bcc8b3
 }
 
 // Run runs the build sequence
@@ -335,16 +317,7 @@
 	if !filepath.IsAbs(b.Dockerfile) && !model.FileExistsAndNotDir(file) {
 		file = filepath.Join(b.Context, b.Dockerfile)
 	}
-<<<<<<< HEAD
 	opts := &types.BuildOptions{
-		CacheFrom: b.CacheFrom,
-		Target:    b.Target,
-		Path:      b.Context,
-		Tag:       b.Image,
-		File:      file,
-		BuildArgs: args,
-=======
-	opts := &BuildOptions{
 		CacheFrom:   b.CacheFrom,
 		Target:      b.Target,
 		Path:        b.Context,
@@ -352,7 +325,6 @@
 		File:        file,
 		BuildArgs:   args,
 		ExportCache: b.ExportCache,
->>>>>>> c8bcc8b3
 	}
 
 	outputMode := oktetoLog.GetOutputFormat()
